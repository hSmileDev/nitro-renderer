--- conflicted
+++ resolved
@@ -1,8 +1,4 @@
 export * from './RoomChatSettingsParser';
 export * from './RoomDataParser';
 export * from './RoomEntryInfoMessageParser';
-<<<<<<< HEAD
-export * from './RoomInfoParser';
-=======
->>>>>>> a2fa89f5
 export * from './RoomScoreParser';