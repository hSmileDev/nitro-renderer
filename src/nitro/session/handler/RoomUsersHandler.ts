--- conflicted
+++ resolved
@@ -1,11 +1,6 @@
 import { IConnection, IRoomHandlerListener, IRoomUserData } from '../../../api';
-<<<<<<< HEAD
-import { RoomSessionConfirmPetBreedingResultEvent, RoomSessionDanceEvent, RoomSessionDoorbellEvent, RoomSessionErrorMessageEvent, RoomSessionFavoriteGroupUpdateEvent, RoomSessionFriendRequestEvent, RoomSessionNestBreedingSuccessEvent, RoomSessionPetBreedingEvent, RoomSessionPetFigureUpdateEvent, RoomSessionPetInfoUpdateEvent, RoomSessionPetLevelUpdateEvent, RoomSessionPetStatusUpdateEvent, RoomSessionUserBadgesEvent, RoomSessionUserDataUpdateEvent, RoomSessionUserFigureUpdateEvent } from '../../../events';
-import { BotErrorEvent, ConfirmBreedingResultEvent, DoorbellMessageEvent, FavoriteMembershipUpdateMessageEvent, NestBreedingSuccessEvent, NewFriendRequestEvent, PetBreedingMessageEvent, PetFigureUpdateEvent, PetInfoEvent, PetLevelUpdateMessageEvent, PetPlacingErrorEvent, PetStatusUpdateEvent, RoomUnitDanceEvent, RoomUnitEvent, RoomUnitInfoEvent, RoomUnitRemoveEvent, UserCurrentBadgesEvent, UserNameChangeMessageEvent } from '../../communication';
-=======
-import { RoomSessionConfirmPetBreedingEvent, RoomSessionDanceEvent, RoomSessionDoorbellEvent, RoomSessionErrorMessageEvent, RoomSessionFavoriteGroupUpdateEvent, RoomSessionFriendRequestEvent, RoomSessionPetFigureUpdateEvent, RoomSessionPetInfoUpdateEvent, RoomSessionPetLevelUpdateEvent, RoomSessionPetStatusUpdateEvent, RoomSessionUserBadgesEvent, RoomSessionUserDataUpdateEvent, RoomSessionUserFigureUpdateEvent } from '../../../events';
-import { BotErrorEvent, ConfirmBreedingRequestEvent, DoorbellMessageEvent, FavoriteMembershipUpdateMessageEvent, NewFriendRequestEvent, PetFigureUpdateEvent, PetInfoEvent, PetLevelUpdateMessageEvent, PetPlacingErrorEvent, PetStatusUpdateEvent, RoomUnitDanceEvent, RoomUnitEvent, RoomUnitInfoEvent, RoomUnitRemoveEvent, UserCurrentBadgesEvent, UserNameChangeMessageEvent } from '../../communication';
->>>>>>> 13b9047a
+import { RoomSessionConfirmPetBreedingEvent, RoomSessionConfirmPetBreedingResultEvent, RoomSessionDanceEvent, RoomSessionDoorbellEvent, RoomSessionErrorMessageEvent, RoomSessionFavoriteGroupUpdateEvent, RoomSessionFriendRequestEvent, RoomSessionNestBreedingSuccessEvent, RoomSessionPetBreedingEvent, RoomSessionPetFigureUpdateEvent, RoomSessionPetInfoUpdateEvent, RoomSessionPetLevelUpdateEvent, RoomSessionPetStatusUpdateEvent, RoomSessionUserBadgesEvent, RoomSessionUserDataUpdateEvent, RoomSessionUserFigureUpdateEvent } from '../../../events';
+import { BotErrorEvent, ConfirmBreedingRequestEvent, ConfirmBreedingResultEvent, DoorbellMessageEvent, FavoriteMembershipUpdateMessageEvent, NestBreedingSuccessEvent, NewFriendRequestEvent, PetBreedingMessageEvent, PetFigureUpdateEvent, PetInfoEvent, PetLevelUpdateMessageEvent, PetPlacingErrorEvent, PetStatusUpdateEvent, RoomUnitDanceEvent, RoomUnitEvent, RoomUnitInfoEvent, RoomUnitRemoveEvent, UserCurrentBadgesEvent, UserNameChangeMessageEvent } from '../../communication';
 import { RoomPetData } from '../RoomPetData';
 import { RoomUserData } from '../RoomUserData';
 import { BaseHandler } from './BaseHandler';
@@ -28,12 +23,9 @@
         connection.addMessageEvent(new PetStatusUpdateEvent(this.onPetStatusUpdateEvent.bind(this)));
         connection.addMessageEvent(new PetBreedingMessageEvent(this.onPetBreedingMessageEvent.bind(this)));
         connection.addMessageEvent(new PetLevelUpdateMessageEvent(this.onPetLevelUpdateMessageEvent.bind(this)));
-<<<<<<< HEAD
         connection.addMessageEvent(new ConfirmBreedingResultEvent(this.onConfirmBreedingResultEvent.bind(this)));
         connection.addMessageEvent(new NestBreedingSuccessEvent(this.onNestBreedingSuccessEvent.bind(this)));
-=======
         connection.addMessageEvent(new ConfirmBreedingRequestEvent(this.onConfirmBreedingRequestEvent.bind(this)));
->>>>>>> 13b9047a
         connection.addMessageEvent(new PetFigureUpdateEvent(this.onPetFigureUpdateEvent.bind(this)));
         connection.addMessageEvent(new PetPlacingErrorEvent(this.onPetPlacingError.bind(this)));
         connection.addMessageEvent(new BotErrorEvent(this.onBotError.bind(this)));
@@ -299,42 +291,49 @@
         this.listener.events.dispatchEvent(new RoomSessionPetLevelUpdateEvent(session, parser.petId, parser.level));
     }
 
-<<<<<<< HEAD
     private onConfirmBreedingResultEvent(event: ConfirmBreedingResultEvent): void
-=======
+    {
+        if(!this.listener) return;
+
+        const parser = event.getParser();
+
+        if(!parser) return;
+
+        const session = this.listener.getSession(this.roomId);
+
+        if(!session) return;
+
+        this.listener.events.dispatchEvent(new RoomSessionConfirmPetBreedingResultEvent(session, parser.breedingNestStuffId, parser.result));
+    }
+
+    private onNestBreedingSuccessEvent(event: NestBreedingSuccessEvent): void
+    {
+        if(!this.listener) return;
+
+        const parser = event.getParser();
+
+        if(!parser) return;
+
+        const session = this.listener.getSession(this.roomId);
+
+        if(!session) return;
+
+        this.listener.events.dispatchEvent(new RoomSessionNestBreedingSuccessEvent(session, parser.petId, parser.rarityCategory));
+    }
+
     private onConfirmBreedingRequestEvent(event: ConfirmBreedingRequestEvent): void
->>>>>>> 13b9047a
-    {
-        if(!this.listener) return;
-
-        const parser = event.getParser();
-
-        if(!parser) return;
-
-        const session = this.listener.getSession(this.roomId);
-
-        if(!session) return;
-
-<<<<<<< HEAD
-        this.listener.events.dispatchEvent(new RoomSessionConfirmPetBreedingResultEvent(session, parser.breedingNestStuffId, parser.result));
-    }
-
-    private onNestBreedingSuccessEvent(event: NestBreedingSuccessEvent): void
-    {
-        if(!this.listener) return;
-
-        const parser = event.getParser();
-
-        if(!parser) return;
-
-        const session = this.listener.getSession(this.roomId);
-
-        if(!session) return;
-
-        this.listener.events.dispatchEvent(new RoomSessionNestBreedingSuccessEvent(session, parser.petId, parser.rarityCategory));
-=======
+    {
+        if(!this.listener) return;
+
+        const parser = event.getParser();
+
+        if(!parser) return;
+
+        const session = this.listener.getSession(this.roomId);
+
+        if(!session) return;
+
         this.listener.events.dispatchEvent(new RoomSessionConfirmPetBreedingEvent(session, parser.nestId, parser.pet1, parser.pet2, parser.rarityCategories, parser.resultPetType));
->>>>>>> 13b9047a
     }
 
     private onPetFigureUpdateEvent(event: PetFigureUpdateEvent): void
