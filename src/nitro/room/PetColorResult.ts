export class PetColorResult
{
    private static COLOR_TAGS: string[] = ['Null', 'Black', 'White', 'Grey', 'Red', 'Orange', 'Pink', 'Green', 'Lime', 'Blue', 'Light-Blue', 'Dark-Blue', 'Yellow', 'Brown', 'Dark-Brown', 'Beige', 'Cyan', 'Purple', 'Gold'];

    private _breed: number;
    private _tag: string;
    private _id: string;
    private _primaryColor: number;
    private _secondaryColor: number;
    private _isMaster: boolean;
    private _layerTags: string[];

    constructor(primaryColor: number, secondaryColor: number, breed: number, tag: number, id: string, isMaster: boolean, layerTags: string[])
    {
        this._layerTags         = [];
<<<<<<< HEAD
        this._primaryColor      = (k & 0xFFFFFF);
        this._secondaryColor    = (_arg_2 & 0xFFFFFF);
        this._breed             = _arg_3;
        this._tag               = (((_arg_4 > -1) && (_arg_4 < PetColorResult.COLOR_TAGS.length)) ? PetColorResult.COLOR_TAGS[_arg_4] : '');
        this._id                = _arg_5;
        this._isMaster          = _arg_6;
        this._layerTags         = _arg_7;
=======
        this._primaryColor      = (primaryColor & 0xFFFFFF);
        this._secondaryColor    = (secondaryColor & 0xFFFFFF);
        this._breed             = breed;
        this._tag               = (((tag > -1) && (tag < PetColorResult._Str_12950.length)) ? PetColorResult._Str_12950[tag] : '');
        this._id                = id;
        this._isMaster          = isMaster;
        this._layerTags         = layerTags;
>>>>>>> 33da59c3
    }

    public get primaryColor(): number
    {
        return this._primaryColor;
    }

    public get secondaryColor(): number
    {
        return this._secondaryColor;
    }

    public get breed(): number
    {
        return this._breed;
    }

    public get tag(): string
    {
        return this._tag;
    }

    public get id(): string
    {
        return this._id;
    }

    public get isMaster(): boolean
    {
        return this._isMaster;
    }

    public get layerTags(): string[]
    {
        return this._layerTags;
    }
}<|MERGE_RESOLUTION|>--- conflicted
+++ resolved
@@ -13,23 +13,13 @@
     constructor(primaryColor: number, secondaryColor: number, breed: number, tag: number, id: string, isMaster: boolean, layerTags: string[])
     {
         this._layerTags         = [];
-<<<<<<< HEAD
-        this._primaryColor      = (k & 0xFFFFFF);
-        this._secondaryColor    = (_arg_2 & 0xFFFFFF);
-        this._breed             = _arg_3;
-        this._tag               = (((_arg_4 > -1) && (_arg_4 < PetColorResult.COLOR_TAGS.length)) ? PetColorResult.COLOR_TAGS[_arg_4] : '');
-        this._id                = _arg_5;
-        this._isMaster          = _arg_6;
-        this._layerTags         = _arg_7;
-=======
         this._primaryColor      = (primaryColor & 0xFFFFFF);
         this._secondaryColor    = (secondaryColor & 0xFFFFFF);
         this._breed             = breed;
-        this._tag               = (((tag > -1) && (tag < PetColorResult._Str_12950.length)) ? PetColorResult._Str_12950[tag] : '');
+        this._tag               = (((tag > -1) && (tag < PetColorResult.COLOR_TAGS.length)) ? PetColorResult.COLOR_TAGS[tag] : '');
         this._id                = id;
         this._isMaster          = isMaster;
         this._layerTags         = layerTags;
->>>>>>> 33da59c3
     }
 
     public get primaryColor(): number
