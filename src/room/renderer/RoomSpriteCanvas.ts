--- conflicted
+++ resolved
@@ -393,12 +393,8 @@
                 iterator++;
             }
 
-<<<<<<< HEAD
-        this.cleanSprites(spriteCount);
-=======
-            this._Str_20677(spriteCount);
-        }
->>>>>>> 557c773a
+            this.cleanSprites(spriteCount);
+        }
 
         if(update) this._canvasUpdated = true;
 
